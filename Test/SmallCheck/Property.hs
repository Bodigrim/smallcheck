--- conflicted
+++ resolved
@@ -7,12 +7,8 @@
 --
 -- Properties and tools to construct them.
 --------------------------------------------------------------------
-<<<<<<< HEAD
-{-# LANGUAGE DeriveDataTypeable #-}
-=======
 {-# LANGUAGE MultiParamTypeClasses, FlexibleInstances, TypeFamilies,
              ScopedTypeVariables #-}
->>>>>>> 87474e43
 module Test.SmallCheck.Property (
   -- * Basic definitions
   Property, Depth, Testable(..),
@@ -32,21 +28,6 @@
   ) where
 
 import Test.SmallCheck.Series
-<<<<<<< HEAD
-import Data.Typeable
-
-data TestResult
-    = Pass
-    | Fail
-    | Inappropriate
-        -- ^ 'Inappropriate' means that the precondition of '==>'
-        -- was not satisfied
-data TestCase = TestCase { result :: TestResult, arguments :: [String] }
-
--- | Wrapper type for 'Testable's
-newtype Property = Property (Depth -> [TestCase])
-  deriving Typeable
-=======
 import Test.SmallCheck.Monad
 import Control.Monad
 import Control.Monad.Logic
@@ -61,7 +42,6 @@
       mkTyConApp
         (mkTyCon3 "smallcheck" "Test.SmallCheck.Property" "Property")
         [typeOf (undefined :: m ())]
->>>>>>> 87474e43
 
 -- | Wrap a 'Testable' into a 'Property'
 property :: Testable m a => a -> Property m
